--- conflicted
+++ resolved
@@ -18,16 +18,8 @@
       issues: write
       pull-requests: write
     steps:
-<<<<<<< HEAD
       - uses: actions/first-interaction@3c71ce730280171fd1cfb57c00c774f8998586f7
         with:
           repo-token: ${{ secrets.GITHUB_TOKEN }}
           issue-message: "Thank you for contributing your first Issue to KubeStellar. We are delighted to have you in our Universe!"
-          pr-message: "Thank you for submitting your first Pull Request to KubeStellar. We are delighted to have you in our Universe!"
-=======
-    - uses: actions/first-interaction@3c71ce730280171fd1cfb57c00c774f8998586f7
-      with:
-        repo-token: ${{ secrets.GITHUB_TOKEN }}
-        issue-message: "Thank you for contributing your first Issue to KubeStellar. We are delighted to have you in our Universe!"
-        pr-message: "Thank you for submitting your first Pull Request to KubeStellar. We are delighted to have you in our Universe!"
->>>>>>> 84672f44
+          pr-message: "Thank you for submitting your first Pull Request to KubeStellar. We are delighted to have you in our Universe!"